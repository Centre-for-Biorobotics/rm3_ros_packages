--- conflicted
+++ resolved
@@ -5,7 +5,6 @@
     bag_recording = launch.actions.ExecuteProcess(
         cmd=[
             'ros2', 'bag', 'record',
-<<<<<<< HEAD
             # '/aruco_detect/field_transforms',
             '/aruco_detect/robot_tag_transforms',
             '/robot_description',
@@ -15,11 +14,6 @@
             # '/tf_static',
             # '/robot_euler',
             # '/robot_pose',
-=======
-            '/aruco_detect/robot_tag_transforms',
-            '/tf',
-            '/tf_static',
->>>>>>> 7edc5bae
             '/joy',
             '/motor0/motor_rpm_setpoint',
             '/motor1/motor_rpm_setpoint',
@@ -32,10 +26,7 @@
             '/temperature_sensor/temperature',
             '/bno080_imu',
             '/pi48_imu/data_raw',
-<<<<<<< HEAD
             # '/pi48_imu/complementary_data',
-=======
->>>>>>> 7edc5bae
             '/whiskers',
             '/WhiskerPointCloud',
             '/robot_path',
