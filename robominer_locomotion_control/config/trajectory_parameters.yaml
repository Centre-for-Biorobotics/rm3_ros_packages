--- conflicted
+++ resolved
@@ -1,10 +1,6 @@
 Trajectory:
     dt: 0.05
-<<<<<<< HEAD
-    type: "FromTopic" #select between "Elliptic", "Lissajous", "Waypoints", "Topic"
-=======
     type: "Elliptic" #select between "Elliptic", "Lissajous", "Waypoints"
->>>>>>> fdfffd01
     gamma: [1.0, 1.0, 1.0] # Gamma parameters for x,y and yaw
 
 Elliptic:
