--- conflicted
+++ resolved
@@ -77,13 +77,8 @@
             else:
                 self.get_logger().info(f'on gazebo, speed multiplier: {self.speed_multiplier}')
 
-<<<<<<< HEAD
             # self.sub_joystick = self.create_subscription(Joy, 'joy', self.joystickCallback, 10)
             self.sub_keyboard = self.create_subscription(TwistStamped, 'move_cmd_vel', self.actionServerCallback, 10)
-=======
-            #self.sub_joystick = self.create_subscription(Joy, 'joy', self.joystickCallback, 10)
-            self.sub_keyboard = self.create_subscription(Twist, 'cmd_vel_keyboard', self.keyboardCallback, 10)
->>>>>>> 85dd95a1
             self.publisher_motor0_commands = self.create_publisher(MotorModuleCommand, '/motor0/motor_rpm_setpoint', 10)
             self.publisher_motor1_commands = self.create_publisher(MotorModuleCommand, '/motor1/motor_rpm_setpoint', 10)
             self.publisher_motor2_commands = self.create_publisher(MotorModuleCommand, '/motor2/motor_rpm_setpoint', 10)
