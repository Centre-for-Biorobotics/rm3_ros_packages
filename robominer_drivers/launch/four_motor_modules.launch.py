--- conflicted
+++ resolved
@@ -3,50 +3,6 @@
 
 
 def generate_launch_description():
-<<<<<<< HEAD
-		front_right = Node(
-			package='robominer_drivers', 
-			namespace='front_right',
-			executable='motor_serial_interface.py',
-			name='motor_serial_interface',
-			output='screen',
-			parameters=[{'motor_name': 'front_right'},
-						{'arduino_sn': 'AB0LB3F2'}]
-			)
-		rear_right = Node(
-			package='robominer_drivers', 
-			namespace='rear_right',
-			executable='motor_serial_interface.py',
-			name='motor_serial_interface',
-			output='screen',
-			parameters=[{'motor_name': 'rear_right'},
-						{'arduino_sn': 'AB0LB3F4'}]
-			)
-		rear_left = Node(
-			package='robominer_drivers', 
-			namespace='rear_left',
-			executable='motor_serial_interface.py',
-			name='motor_serial_interface',
-			output='screen',
-			parameters=[{'motor_name': 'rear_left'},
-						{'arduino_sn': 'AB0LB3F3'}]
-			)
-		front_left = Node(
-			package='robominer_drivers', 
-			namespace='front_left',
-			executable='motor_serial_interface.py',
-			name='motor_serial_interface',
-			output='screen',
-			parameters=[{'motor_name': 'front_left'},
-						{'arduino_sn': 'AQ00PUPC'}]
-			)
-		return LaunchDescription([
-			front_right,
-			rear_right,
-			rear_left,
-			front_left
-			])
-=======
     front_right = Node(
         package='robominer_drivers',
         namespace='front_right',
@@ -88,5 +44,4 @@
         rear_right,
         rear_left,
         front_left
-        ])
->>>>>>> 43f591eb
+        ])