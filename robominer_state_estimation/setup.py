--- conflicted
+++ resolved
@@ -26,13 +26,9 @@
     entry_points={
         'console_scripts': [
             'forward_dynamics = robominer_state_estimation.forward_dynamics:main',
-<<<<<<< HEAD
+            'rm3_inverse_kinematics = robominer_state_estimation.rm3_inverse_kinematics:main'
+            'messages_preparer_for_filtering = robominer_state_estimation.messages_preparer_for_filtering:main',
             'rm3_forward_kinematics = robominer_state_estimation.rm3_forward_kinematics:main',
-            'rm3_inverse_kinematics = robominer_state_estimation.rm3_inverse_kinematics:main'
-=======
-            'messages_preparer_for_filtering = robominer_state_estimation.messages_preparer_for_filtering:main',
-            'rm3_forward_kinematics = robominer_state_estimation.rm3_forward_kinematics:main'
->>>>>>> 89a8d7b9
         ],
     },
 )